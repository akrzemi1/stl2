%!TEX root = std.tex

\begin{addedblock}
\setcounter{chapter}{18}
\rSec0[concepts.lib]{Concepts library}

\ednote{This chapter is inserted between the chapters [language.support] and [diagnostics]. All
subsequence chapters should be renumbered as appropriate, but they aren't here for the sake of
simplicity).}

\rSec1[concepts.lib.general]{General}

\pnum
This Clause describes library components that \Cpp programs may use to perform
compile-time validation of template parameters and perform function dispatch
based on properties of types.

\pnum
The following subclauses describe core language concepts, foundational concepts,
function concepts, iterator concepts, and rearrangement concepts
as summarized in Table~\ref{tab:concepts.lib.summary}.

\begin{libsumtab}{Fundamental concepts library summary}{tab:concepts.lib.summary}
\ref{concepts.lib.corelang}       & Core language concepts  &   \tcode{<concepts>}      \\
\ref{concepts.lib.foundational}   & Foundational concepts   &                           \\
\ref{concepts.lib.functions}      & Function concepts       &                           \\
\end{libsumtab}

\pnum
In this Clause, \tcode{CamelCase} identifiers ending with ``\tcode{Type}'' denote
template aliases.

\pnum
A \techterm{regular function} is a function that returns equal output when passed
equal input. A regular function that returns a value may copy or move the returned
object, or may return a reference. Regular functions are allowed to have
side effects and preconditions that, when violated, make the function non-regular.
\enternote A function that returns \tcode{void} is necessarily a regular function.
\exitnote

\rSec1[concepts.lib.corelang]{Core language concepts}

\rSec2[concepts.lib.corelang.general]{In general}

\pnum
This section contains the definition of concepts corresponding to language features.
These concepts express relationships between types, type classifications, and
fundamental type properties.

\rSec2[concepts.lib.corelang.same]{Concept Same}

\indexlibrary{\idxcode{Same}}%
\begin{itemdecl}
template <class T, class U>
concept bool Same = @\seebelow@;
\end{itemdecl}

\begin{itemdescr}
\pnum
\tcode{Same<T, U>} is an alias for \tcode{true} when \tcode{T} and \tcode{U}
denote the same type after the elimination of aliases; otherwise, it is an alias for
\tcode{false}.

\pnum
\remarks For the purposes of constraint checking, \tcode{Same<T, U>} implies
\tcode{Same<U, T>}.
\end{itemdescr}

\rSec2[concepts.lib.corelang.derived]{Concept Derived}

\indexlibrary{\idxcode{Derived}}%
\begin{itemdecl}
template <class T, class U>
concept bool Derived = @\seebelow@;
\end{itemdecl}

\begin{itemdescr}
\pnum
\tcode{Derived<T, U>} has the same value as \tcode{is_base_of<U, T>::value}.
\end{itemdescr}

\rSec2[concepts.lib.corelang.convertible]{Concept Convertible}

\indexlibrary{\idxcode{Convertible}}%
\begin{itemdecl}
template <class T, class U>
concept bool Convertible = @\seebelow@;
\end{itemdecl}

\begin{itemdescr}
\pnum
\tcode{Convertible<T, U>} has the same value as \tcode{is_convertible<T, U>::value}.
\end{itemdescr}

\rSec2[concepts.lib.corelang.common]{Concept Common}

\pnum
If \tcode{T} and \tcode{U} can both be explicitly converted to a third type,
\tcode{C}, then \tcode{T} and \tcode{U} share a \techterm{common type},
\tcode{C}. \enternote \tcode{C} could be the same as \tcode{T}, or \tcode{U}, or
it could be a different type.\exitnote This notion is encapsulated by the
\tcode{CommonType} alias and the \tcode{Common} concept.

\indexlibrary{\idxcode{Common}}%
\begin{itemdecl}
template <class T, class U>
using CommonType = common_type_t<T, U>;

template <class T, class U>
concept bool Common =
  requires (T t, U u) {
    typename CommonType<T, U>;
    typename CommonType<U, T>;
    requires Same<CommonType<U, T>, CommonType<T, U> >;
    CommonType<T, U>(forward<T>(t));
    CommonType<T, U>(forward<U>(u));
  };
\end{itemdecl}

\begin{itemdescr}
\pnum
Two types \tcode{T} and \tcode{U} model the \tcode{Common} concept when the type
alias \tcode{CommonType<T, U>} is well-formed, and when objects of types \tcode{T}
and \tcode{U} can be explicitly converted to the common type.

\pnum
Let \tcode{C} be \tcode{CommonType<T, U>}. Let \tcode{t1} and \tcode{t2} be objects
of type \tcode{T}. \tcode{t1} equals \tcode{t2} if and only if
\tcode{C(t1)} equals
\tcode{C(t2)}. Let \tcode{u1} and \tcode{u2} be
object of type \tcode{U}. \tcode{u1} equals \tcode{u2} if and only if
\tcode{C(u1)} equals
\tcode{C(u2)}.

\pnum
\enternote Users are free to specialize \tcode{common_type} when at least one parameter is a
user-defined type. Those specializations are considered by the \tcode{Common} concept.\exitnote

\end{itemdescr}

\rSec2[concepts.lib.corelang.boolean]{Concept Boolean}

\indexlibrary{\idxcode{Boolean}}%
\begin{itemdecl}
template <class B>
concept bool Boolean =
  requires(B b1, B b2) {
    bool(b1);
    { b1 } -> bool;
    bool(!b1);
    { !b1 } -> bool;
    { b1 && b2 } -> Same<bool>;
    { b1 || b2 } -> Same<bool>;
  };
\end{itemdecl}

\pnum
The \tcode{Boolean} concept describes the requirements on a type that is usable in Boolean contexts.

\pnum
Given values \tcode{b1} and \tcode{b2} of type \tcode{B}, then type \tcode{B} models
\tcode{Boolean} if and only if

\begin{itemize}
\item \tcode{bool(b1) == [](bool x) \{ return x; \}(b1)}.
\item \tcode{bool(b1) == !bool(!b1)}.
\item \tcode{(b1 \&\& b2)}, \tcode{(b1 \&\& bool(b2))}, and
      \tcode{(bool(b1) \&\& b2)} are all semantically identical to
      \tcode{(bool(b1) \&\& bool(b2))}, including short-circuit evaluation.
\item \tcode{(b1 || b2)}, \tcode{(b1 || bool(b2))}, and
      \tcode{(bool(b1) || b2)} are all semantically identical to
      \tcode{(bool(b1) || bool(b2))}, including short-circuit evaluation.
\end{itemize}

\enterexample The types \tcode{bool}, \tcode{std::true_type}, and
\tcode{std::bitset<>::reference} are \tcode{Boolean} types.\exitexample

\rSec2[concepts.lib.corelang.integral]{Concept Integral}

\indexlibrary{\idxcode{Integral}}%
\begin{itemdecl}
template <class T>
concept bool Integral = is_integral<T>::value;
\end{itemdecl}

\rSec2[concepts.lib.corelang.signedintegral]{Concept SignedIntegral}

\indexlibrary{\idxcode{SignedIntegral}}%
\begin{itemdecl}
template <class T>
concept bool SignedIntegral =
  Integral<T> && is_signed<T>::value;
\end{itemdecl}

\begin{itemdescr}
\pnum
\enternote \tcode{SignedIntegral<T>} may be true even for types that are not signed
integral types~(\cxxref{basic.fundamental}).
\exitnote
\end{itemdescr}

\rSec2[concepts.lib.corelang.unsignedintegral]{Concept UnsignedIntegral}

\indexlibrary{\idxcode{UnsignedIntegral}}%
\begin{itemdecl}
template <class T>
concept bool UnsignedIntegral =
  Integral<T> && !SignedIntegral<T>;
\end{itemdecl}

\begin{itemdescr}
\pnum
\enternote \tcode{UnsignedIntegral<T>} may be true even for types that are not unsigned
integral types~(\cxxref{basic.fundamental}).
\exitnote
\end{itemdescr}

\rSec2[concepts.lib.corelang.defaultconstructible]{Concept DefaultConstructible}

\ednote{Remove table [defaultconstructible] in [utility.arg.requirements]. Replace
references to [defaultconstructible] with references to
[concepts.lib.corelang.defaultconstructible].}

\indexlibrary{\idxcode{DefaultConstructible}}%
\begin{itemdecl}
template <class T>
concept bool DefaultConstructible =
  requires {
    T{};
  };
\end{itemdecl}

\begin{itemdescr}
\ednote{REVIEW: The C++14 \tcode{DefaultConstructible} requirements table also requires \tcode{T()} as
a valid expression, but that disallows array types. However, \tcode{is_default_constructible<int[4]>::value}
is true. It's not clear to me whether the requirements table is wrong or whether the exclusion of
array types was intentional.}
\end{itemdescr}

\rSec2[concepts.lib.corelang.moveconstructible]{Concept MoveConstructible}
\ednote{Remove table [moveconstructible] in [utility.arg.requirements]. Replace
references to [moveconstructible] with references to
[concepts.lib.corelang.moveconstructible].}

\indexlibrary{\idxcode{MoveConstructible}}%
\begin{itemdecl}
template <class T>
concept bool MoveConstructible =
  requires (T t) {
    T(move(t));
  };
\end{itemdecl}

\begin{itemdescr}
\pnum
Let \tcode{rv} be an rvalue of type \tcode{T}. Then a type \tcode{T} models
\tcode{MoveConstructible} if and only if

\begin{itemize}
\item After the definition \tcode{T u = rv;}, \tcode{u} is equal to the value of
\tcode{rv} before the construction.
\item \tcode{T(rv)} is equal to the value of \tcode{rv} before the construction.
\end{itemize}

\pnum
\tcode{rv}'s state is unspecified. \enternote \tcode{rv} must still meet the
requirements of the library component that is using it. The operations listed
in those requirements must work as specified whether \tcode{rv} has been moved
from or not.\exitnote
\end{itemdescr}

\rSec2[concepts.lib.corelang.copyconstructible]{Concept CopyConstructible}
\ednote{Remove table [copyconstructible] in [utility.arg.requirements]. Replace
references to [copyconstructible] with references to
[concepts.lib.corelang.copyconstructible].}

\indexlibrary{\idxcode{CopyConstructible}}%
\begin{itemdecl}
template <class T>
concept bool CopyConstructible =
  MoveConstructible<T> && 
  requires (T a, const T& b) {
    T(a);
    T(b);
    T((const T&&)b);
  };
\end{itemdecl}

\begin{itemdescr}
\pnum
Let \tcode{v} be an lvalue of type (possibly \tcode{const}) \tcode{T} or an rvalue
of type \tcode{const T}. Then a type \tcode{T} models \tcode{CopyConstructible} if
and only if

\begin{itemize}
\item After the definition \tcode{T u = v;}, \tcode{v} is unchanged and is equal
to \tcode{u}.
\item \tcode{T(v)} is equal to \tcode{v} and \tcode{v} is unchanged.
\end{itemize}
\end{itemdescr}

\rSec2[concepts.lib.corelang.constructible]{Concept Constructible}

\indexlibrary{\idxcode{Constructible}}%
\begin{itemdecl}
template <class T, class ...Args>
concept bool Constructible =
  requires ( Args...args ) {
    T{forward<Args>(args)...};
  };
\end{itemdecl}

\rSec2[concepts.lib.corelang.destructible]{Concept Destructible}
\ednote{Remove table [destructible] in [utility.arg.requirements]. Replace
references to [destructible] with references to
[concepts.lib.corelang.destructible].}

\indexlibrary{\idxcode{Destructible}}%
\begin{itemdecl}
template <class T>
concept bool Destructible =
  requires (T t) {
    { t.$\sim$T() } noexcept;
  };
\end{itemdecl}

\begin{itemdescr}
\ednote{REVIEW: The expression \tcode{t.$\sim$T()} comes straight from the requirements table for the
\tcode{Destructible} concept in C++14. However, \tcode{t.$\sim$T()} is not valid if \tcode{T} is a
reference or array type. We need to decide whether we want \tcode{Destructible<int\&>} and
\tcode{Destructible<int[42]>} to be true or false.}

\pnum
A type \tcode{T} models \tcode{Destructible} if and only if

\begin{itemize}
\item After the expression \tcode{u.$\sim$T()}, all resources owned by \tcode{u} are
reclaimed.
\end{itemize}
\end{itemdescr}

\rSec2[concepts.lib.corelang.moveassignable]{Concept MoveAssignable}
\ednote{Remove table [moveassignable] in [utility.arg.requirements]. Replace
references to [moveassignable] with references to
[concepts.lib.corelang.moveassignable].}

\indexlibrary{\idxcode{MoveAssignable}}%
\begin{itemdecl}
template <class T>
concept bool MoveAssignable =
  requires(T a, T b) {
    { a = move(b) } -> Same<T&>;
  };
\end{itemdecl}

\begin{itemdescr}
\pnum
Let \tcode{rv} be an rvalue of type \tcode{T}
and let \tcode{t} be an lvalue of type \tcode{T}. Then type \tcode{T} models
\tcode{MoveAssignable} if and only if

\begin{itemize}
\item \tcode{(addressof(t = rv) == addressof(t)) != false)}.
\item After the assignment \tcode{t} is equal to the value
of \tcode{rv} before the assignment.
\end{itemize}

\pnum
\tcode{rv}'s state is unspecified. \enternote \tcode{rv} must still meet the
requirements of the library component that is using it. The operations listed
in those requirements must work as specified whether \tcode{rv} has been moved
from or not.\exitnote
\end{itemdescr}

\rSec2[concepts.lib.corelang.copyassignable]{Concept CopyAssignable}
\ednote{Remove table [copyassignable] in [utility.arg.requirements]. Replace
references to [copyassignable] with references to
[concepts.lib.corelang.copyassignable].}

\indexlibrary{\idxcode{CopyAssignable}}%
\begin{itemdecl}
template <class T>
concept bool CopyAssignable =
  MoveAssignable<T> && 
  requires(T a, T b, const T& c) {
    { a = b } -> Same<T&>;
    { a = c } -> Same<T&>;
    { a = (const T&&)c } -> Same<T&>;
  };
\end{itemdecl}

\begin{itemdescr}
\pnum
Let \tcode{t} be an lvalue of type \tcode{T}, and \tcode{v} be an lvalue of type (possibly
\tcode{const}) \tcode{T} or an rvalue of type \tcode{const T}. Then type \tcode{T} models
\tcode{CopyAssignable} if and only if

\begin{itemize}
\item \tcode{(addressof(t = v) == addressof(t)) != false)}.
\item After the assignment \tcode{t} is equal to \tcode{v} and \tcode{v} is unchanged.
\end{itemize}
\end{itemdescr}

\rSec2[concepts.lib.corelang.assignable]{Concept Assignable}

\indexlibrary{\idxcode{Assignable}}%
\begin{itemdecl}
template <class T, class U = T>
concept bool Assignable =
  requires(T a, U b) {
    { a = forward<U>(b) } -> Same<T&>;
  };
\end{itemdecl}

\begin{itemdescr}
\pnum
Let \tcode{t} be an lvalue of type \tcode{T}. If \tcode{U} is a reference type, let \tcode{v}
be a lvalue of type \tcode{U}; otherwise, let \tcode{v} be an rvalue of type \tcode{U}.
Then types \tcode{T} and \tcode{U} model \tcode{Assignable} if and only if

\begin{itemize}
\item \tcode{(addressof(t = v) == addressof(t)) != false)}.
\end{itemize}
\end{itemdescr}

\rSec2[concepts.lib.corelang.swappable]{Concept Swappable}
\ednote{Remove subclause [swappable.requirements]. Replace references to
[swappable.requirements] with [concepts.lib.corelang.swappable].}

\indexlibrary{\idxcode{Swappable}}%
\begin{itemdecl}
template <class T>
concept bool Swappable() {
  return requires(T t, T u) {
    swap(forward<T>(t), forward<T>(u));
  };
}

template <class T, class U>
concept bool Swappable() {
  return Swappable<T>() &&
    Swappable<U>() &&
    Common<T, U> &&
    requires(T t, U u) {
      swap(forward<T>(t), forward<U>(u));
      swap(forward<U>(u), forward<T>(t));
    };
}
end{itemdecl}

\begin{itemdescr}
\ednote{The following is copied almost verbatim from [swappable.requirements]}

\pnum
This subclause provides definitions for swappable types and expressions. In these
definitions, let \tcode{t} denote an expression of type \tcode{T}, and let \tcode{u}
denote an expression of type \tcode{U}.

\pnum
An object \tcode{t} is \defn{swappable with} an object \tcode{u} if and only if
types \tcode{T} and \tcode{U} model \tcode{Swappable}. Types \tcode{T} and \tcode{U}
model \tcode{Swappable} if and only if:

\begin{itemize}
\item the requires clause above is evaluated in the context described below, and

\item these expressions have the following effects:

\begin{itemize}
\item the object referred to by \tcode{t} has the value originally held by \tcode{u} and
\item the object referred to by \tcode{u} has the value originally held by \tcode{t}.
\end{itemize}
\end{itemize}

\pnum
The context in which the requires clause is evaluated shall
ensure that a binary non-member function named ``\tcode{swap}'' is selected via overload
resolution~(\cxxref{over.match}) on a candidate set that includes:

\begin{itemize}
\item the two \tcode{swap} function templates defined in
\tcode{<utility>}~(\ref{utility}) and

\item the lookup set produced by argument-dependent lookup~(\cxxref{basic.lookup.argdep}).
\end{itemize}

\enternote If \tcode{T} and \tcode{U} are both fundamental types or arrays of
fundamental types and the declarations from the header \tcode{<utility>} are in
scope, the overall lookup set described above is equivalent to that of the
qualified name lookup applied to the expression \tcode{std::swap(t, u)} or
\tcode{std::swap(u, t)} as appropriate. \exitnote

\enternote It is unspecified whether a library component that has a swappable
requirement includes the header \tcode{<utility>} to ensure an appropriate
evaluation context. \exitnote

\pnum
An rvalue or lvalue \tcode{t} is \defn{swappable} if and only if \tcode{t} is
swappable with any rvalue or lvalue, respectively, of type \tcode{T}.

\enterexample User code can ensure that the evaluation of \tcode{swap} calls
is performed in an appropriate context under the various conditions as follows:
\begin{codeblock}
#include <utility>

// Requires: \tcode{std::forward<T>(t)} shall be swappable with \tcode{std::forward<U>(u)}.
template <class T, class U>
void value_swap(T&& t, U&& u) {
  using std::swap;
  swap(std::forward<T>(t), std::forward<U>(u)); // OK: uses ``swappable with'' conditions
                                                // for rvalues and lvalues
}

// Requires: lvalues of \tcode{T} shall be swappable.
template <class T>
void lv_swap(T& t1, T& t2) {
  using std::swap;
  swap(t1, t2);                                 // OK: uses swappable conditions for
}                                               // lvalues of type \tcode{T}

namespace N {
  struct A { int m; };
  struct Proxy { A* a; };
  Proxy proxy(A& a) { return Proxy{ &a }; }

  void swap(A& x, Proxy p) {
    std::swap(x.m, p.a->m);                     // OK: uses context equivalent to swappable
                                                // conditions for fundamental types
  }
  void swap(Proxy p, A& x) { swap(x, p); }      // satisfy symmetry constraint
}

int main() {
  int i = 1, j = 2;
  lv_swap(i, j);
  assert(i == 2 && j == 1);

  N::A a1 = { 5 }, a2 = { -5 };
  value_swap(a1, proxy(a2));
  assert(a1.m == -5 && a2.m == 5);
}
\end{codeblock}
\exitexample
\end{itemdescr}

\rSec1[concepts.lib.foundational]{Foundational concepts}

\rSec2[concepts.lib.foundational.general]{In general}

\pnum
This section describes the foundational concepts that describe the basis of the value-oriented
programming style on which the library is based. The purpose of these concepts is to establish
a foundation for equational reasoning in programs.

\rSec2[concepts.lib.foundational.equalitycomparable]{Concept EqualityComparable}

\ednote{Remove table [equalitycomparable] in [utility.arg.requirements]. Replace references to
[equalitycomparable] with [concepts.lib.equalitycomparable].}

\indexlibrary{\idxcode{EqualityComparable}}%
\begin{itemdecl}
template <class T>
concept bool EqualityComparable() {
  return requires(T a, T b) {
    {a == b} -> Boolean;
    {a != b} -> Boolean;
  };
}
\end{itemdecl}

\begin{itemdescr}
\pnum
Let \tcode{a}, \tcode{b}, and \tcode{c} be well-formed objects of type \tcode{T}. Then type
\tcode{T} models \tcode{EqualityComparable} if and only if

\begin{itemize}
\item \tcode{(a == a) != false}.
\item \tcode{(a == b) != false} if and only if \tcode{a} is equal to \tcode{b}.
\item \tcode{(a == b) != false} if and only if \tcode{(b == a) != false}.
\item \tcode{(a != b) != false} if and only if \tcode{(a == b) == false}.
\item \tcode{(a == b) != false \&\& (b == c) != false} if and only if \tcode{(a == c) != false}.
\end{itemize}

\pnum
\enternote Not all arguments will be well-formed for a given type. For example, $NaN$ is not a
well-formed floating point value, and many types' moved-from states are not well-formed. This
does not mean that the type does not model \tcode{EqualityComparable}.\exitnote
\end{itemdescr}

\begin{itemdecl}
template <class T, class U>
concept bool EqualityComparable() {
  return Common<T, U> &&
    EqualityComparable<T>() &&
    EqualityComparable<U>() &&
    EqualityComparable<CommonType<T, U>>() &&
    requires(T a, U b) {
      {a == b} -> Boolean;
      {b == a} -> Boolean;
      {a != b} -> Boolean;
      {b != a} -> Boolean;
    };
}
\end{itemdecl}

\begin{itemdescr}
\pnum
Let \tcode{a} be an object of type \tcode{T}, \tcode{b} be an object of type \tcode{U}, and \tcode{C} be
\tcode{CommonType<T, U>}. Then types \tcode{T} and \tcode{U} model \tcode{EqualityComparable} if
and only if

\begin{itemize}
\item \tcode{(a == b) != false} if and only if \tcode{(C(a) == C(b)) != false}.
\item \tcode{(a != b) != false} if and only if \tcode{(C(a) != C(b)) != false}.
\item \tcode{(b == a) != false} if and only if \tcode{(C(b) == C(a)) != false}.
\item \tcode{(b != a) != false} if and only if \tcode{(C(b) != C(a)) != false}.
\end{itemize}
\end{itemdescr}

\ednote{BUGBUG There is concern on the committee that the \tcode{Common} requirement is
overconstraining here. (In \tcode{Relation} too.}

\rSec2[concepts.lib.foundational.semiregular]{Concept Semiregular}

\indexlibrary{\idxcode{Semiregular}}%
\begin{itemdecl}
template <class T>
concept bool Semiregular =
  DefaultConstructible<T> &&
  CopyConstructible<T> &&
  Destructible<T> &&
  CopyAssignable<T> &&
  requires(T a, size_t n, T* p) {
    // Object
    { &a } -> Same<T*>;
    // Destruction
    { a.~T() } noexcept;
    // Allocation
    { new T } -> Same<T*>;
    { new T[n] } -> Same<T*>;
    // Deallocation
    delete p;
    delete[] p;
  };
\end{itemdecl}

\ednote{The concepts are probably too fine-grained here. Look again at ``The Palo Alto''
report; in particular, at the definition of \tcode{Semiregular} in Appendix D.}

\begin{itemdescr}
\pnum
Let \tcode{a} be any well-formed object of type \tcode{T}. Then type \tcode{T} models
\tcode{Semiregular} if and only if

\begin{itemize}
\item \tcode{(\&a == addressof(a)) != false}.
\item \tcode{a} is not a volatile object or const volatile object~(\cxxref{basic.type.qualifier}).
\end{itemize}

\pnum
\enternote The \tcode{Semiregular} concept is modeled by types that have behave similarly to
built-in types like \tcode{int}, except that they may not be comparable with \tcode{==}.\exitnote
\end{itemdescr}

\rSec2[concepts.lib.foundational.regular]{Concept Regular}

\indexlibrary{\idxcode{Regular}}%
\begin{itemdecl}
template <class T>
concept bool Regular =
  Semiregular<T>() && EqualityComparable<T>;
\end{itemdecl}

\begin{itemdescr}
\pnum
\enternote The \tcode{Regular} concept is modeled by types that behave similarly to
built-in types like \tcode{int} and that are comparable with \tcode{==}.\exitnote
\end{itemdescr}

\rSec2[concepts.lib.foundational.totallyordered]{Concept TotallyOrdered}

\ednote{Remove table [lessthancomparable] in [utility.arg.requirements]. Replace uses of
\tcode{LessThanComparable} with \tcode{TotallyOrdered} (acknowledging that this is a breaking
change that makes type requirements stricter). Replace references to [lessthancomparable] with
references to [concepts.lib.totallyordered]}

\indexlibrary{\idxcode{TotallyOrdered}}%
\begin{itemdecl}
template <class T>
concept bool TotallyOrdered() {
  return EqualityComparable<T>() &&
    requires (T a, T b) {
      { a < b } -> Boolean;
      { a > b } -> Boolean;
      { a <= b } -> Boolean;
      { a >= b } -> Boolean;
    };
}
\end{itemdecl}

\begin{itemdescr}
\pnum
Let \tcode{a}, \tcode{b}, and \tcode{c} be well-formed objects of type \tcode{T}. Then type
\tcode{T} models \tcode{TotallyOrdered} if and only if

\begin{itemize}
\item \tcode{(a < a) == false}.
\item If \tcode{(a < b) != false}, then \tcode{(b < a) == false}.
\item If \tcode{(a < b) != false} and \tcode{(b < c) != false}, then
      \tcode{(a < c) != false}.
\item Exactly one of the following is true: \tcode{(a < b) != false}, or
      \tcode{(b < a) != false}, or \tcode{(a == b) != false}.
\item \tcode{(a > b) != false} if and only if \tcode{(b < a) != false}.
\item \tcode{(a <= b) != false} if and only if \tcode{(b < a) == false}.
\item \tcode{(a >= b) != false} if and only if \tcode{(b > a) == false}.
\end{itemize}

\pnum
\enternote Not all arguments will be well-formed for a given type. For example, $NaN$ is not a
well-formed floating point value, and many types' moved-from states are not well-formed. This
does not mean that the type does not model \tcode{TotallyOrdered}.\exitnote
\end{itemdescr}

\begin{itemdecl}
template <class T, class U>
concept bool TotallyOrdered() {
  return Common<T, U> &&
    TotallyOrdered<T>() &&
    TotallyOrdered<U>() &&
    TotallyOrdered<CommonType<T, U>>() &&
    EqualityComparable<T, U>() &&
    requires (T a, U b) {
      { a < b } -> Boolean;
      { a > b } -> Boolean;
      { a <= b } -> Boolean;
      { a >= b } -> Boolean;
      { b < a } -> Boolean;
      { b > a } -> Boolean;
      { b <= a } -> Boolean;
      { b >= a } -> Boolean;
    };
}
\end{itemdecl}

\begin{itemdescr}
\pnum
Let \tcode{a} be an object of type T, \tcode{b} be an object of type \tcode{U}, and \tcode{C} be
\tcode{CommonType<T, U>}. Then types \tcode{T} and \tcode{U} model \tcode{EqualityComparable} if
and only if

\begin{itemize}
\item \tcode{(a < b) != false} if and only if \tcode{(C(a) < C(b)) != false}.
\item \tcode{(a > b) != false} if and only if \tcode{(C(a) > C(b)) != false}.
\item \tcode{(a <= b) != false} if and only if \tcode{(C(a) <= C(b)) != false}.
\item \tcode{(a >= b) != false} if and only if \tcode{(C(a) >= C(b)) != false}.
\item \tcode{(b < a) != false} if and only if \tcode{(C(b) < C(a)) != false}.
\item \tcode{(b > a) != false} if and only if \tcode{(C(b) > C(a)) != false}.
\item \tcode{(b <= a) != false} if and only if \tcode{(C(b) <= C(a)) != false}.
\item \tcode{(b >= a) != false} if and only if \tcode{(C(b) >= C(a)) != false}.
\end{itemize}
\end{itemdescr}

\rSec1[concepts.lib.functions]{Function concepts}

\rSec2[concepts.lib.functions.general]{In general}

\pnum
The function concepts in this section describe the requirements on function
objects~(\ref{function.objects}) and their arguments.

\rSec2[concepts.lib.functions.function]{Concept Function}

\indexlibrary{\idxcode{Function}}%
\begin{itemdecl}
template <class F, class...Args>
using ResultType = result_of_t<F(Args...)>;

template <class F, class...Args>
concept bool Function =
  Destructible<@\oldtxt{T}\newtxt{F}@> &&
  CopyConstructible<@\oldtxt{T}\newtxt{F}@> &&
  requires (F f, Args...args@\newtxt{, const F\& cf, F* fptr}@) {
    typename ResultType<F, Args...>;
<<<<<<< HEAD
    @\oldtxt{requires Same<F*, decltype(\&f)>;}@
    @\newtxt{\{ \&f \} -> Same<F*>;}@
    @\oldtxt{\{ f.~F() \} noexcept;}@
    @\oldtxt{requires Same<F*, decltype(new F)>;}@
    @\newtxt{new F(cf);}@
    @\oldtxt{\{ }@delete @\newtxt{fptr}\oldtxt{new F \}}@;
    @\oldtxt{\{ f(forward<Args>(args)...) \};}@
    @\oldtxt{requires Same<ResultType<F, Args...>,}@
                  @\oldtxt{decltype(f(forward<Args>(args)...))>;}@
    @\newtxt{\{ f(forward<Args>(args)...) \} -> Same<ResultType<F, Args...> >;}@
=======
    { &f } -> Same<F*>;
    { f.~F() } noexcept;
    { new F } -> Same<F*>;
    delete new F;
    { f(forward<Args>(args)...) } -> Same<ResultType<F, Args...>>;
>>>>>>> 2c26fdd5
  };
\end{itemdecl}

\begin{itemdescr}
\pnum
Let \tcode{f} be any object of type \tcode{F}. Then types \tcode{F} and \tcode{Args...} model
\tcode{Function} if and only if

\begin{itemize}
\item \tcode{(\&f == addressof(f)) != false}.
\end{itemize}

\pnum
The function call expression need not be equality-preserving; that is, the expression
\tcode{f(args...)} is allowed to return non-equal objects when called with equal arguments,
and still model \tcode{Function}.

\pnum
\enternote Since models of \tcode{Function} are allowed to be non-equality-preserving, a
function that generates random numbers may model \tcode{Function}.\exitnote
\end{itemdescr}

\rSec2[concepts.lib.functions.regularfunction]{Concept RegularFunction}

\indexlibrary{\idxcode{RegularFunction}}%
\begin{itemdecl}
template <class F, class...Args>
concept bool RegularFunction =
  Function<F, Args...>;
\end{itemdecl}

\begin{itemdescr}
\pnum
Models of \tcode{RegularFunction} shall be equality-preserving; that is, when passed
equal arguments, they shall return equal objects.

\pnum
\enternote A random number generator is not a model of \tcode{RegularFunction}.\exitnote

\pnum
\enternote There is no syntactic difference between \tcode{Function} and
\tcode{RegularFunction}.\exitnote
\end{itemdescr}

\rSec2[concepts.lib.functions.predicate]{Concept Predicate}

\indexlibrary{\idxcode{Predicate}}%
\begin{itemdecl}
template <class F, class...Args>
concept bool Predicate =
  RegularFunction<F, Args...> &&
  @\newtxt{Boolean}\oldtxt{Convertible}@<ResultType<F, Args...>@\oldtxt{, bool}@>;
\end{itemdecl}

\rSec2[concepts.lib.functions.relation]{Concept Relation}

\indexlibrary{\idxcode{Relation}}%
\begin{itemdecl}
template <class F, class T>
concept bool Relation() {
  return Predicate<F, T, T>;
}

template <class R, class T, class U>
concept bool Relation() {
  return Relation<R, T>() &&
    Relation<R, U>() &&
    Common<T, U> &&
    Relation<R, CommonType<T, U>>() &&
    @\newtxt{Predicate<R, T, U> \&\&}@
    @\newtxt{Predicate<R, U, T>;}@
    @\oldtxt{requires (R r, T a, U b) \{}@
      @\oldtxt{\{ r(a, b) \} -> Boolean;}@
      @\oldtxt{\{ r(b, a) \} -> Boolean;}@
    @\oldtxt{\};}@
}
\end{itemdecl}

\begin{itemdescr}
\pnum
Let \tcode{r} be any well-formed object of type \tcode{R}, \tcode{a} be any well-formed object of
type \tcode{T}, \tcode{b} be any well-formed object of type \tcode{U}, and \tcode{C} be
\tcode{CommonType<T, U>}. Then types \tcode{R}, \tcode{T}, and \tcode{U} model \tcode{Relation} if
and only if

\begin{itemize}
\item \tcode{r(a, b) != false} if and only if \tcode{r(C(a), C(b)) != false}.
\item \tcode{r(b, a) != false} if and only if \tcode{r(C(b), C(a)) != false}.
\end{itemize}
\end{itemdescr}

\rSec2[concepts.lib.functions.strictweakorder]{Concept StrictWeakOrder}

\indexlibrary{\idxcode{Relation}}%
\begin{itemdecl}
template <class F, class T>
concept bool StrictWeakOrder() {
  return Relation<F, T>();
}

template <class R, class T, class U>
concept bool StrictWeakOrder() {
  return Relation<R, T, U>();
}
\end{itemdecl}

\begin{itemdescr}
\pnum
Let \tcode{comp} be a well-formed object of type \tcode{Comp}. Then type \tcode{Comp} models concept
\tcode{StrictWeakOrder} if and only if it imposes a \techterm{strict weak ordering} on its arguments.

\ednote{Copied verbatim from [alg.sorting].}

{\color{black}
\pnum
The term
\techterm{strict}
refers to the
requirement of an irreflexive relation (\tcode{!comp(x, x)} for all \tcode{x}),
and the term
\techterm{weak}
to requirements that are not as strong as
those for a total ordering,
but stronger than those for a partial
ordering.
If we define
\tcode{equiv(a, b)}
as
\tcode{!comp(a, b) \&\& !comp(b, a)},
then the requirements are that
\tcode{comp}
and
\tcode{equiv}
both be transitive  relations:

\begin{itemize}
\item
\tcode{comp(a, b) \&\& comp(b, c)}
implies
\tcode{comp(a, c)}
\item
\tcode{equiv(a, b) \&\& equiv(b, c)}
implies
\tcode{equiv(a, c)}
\enternote
Under these conditions, it can be shown that
\begin{itemize}
\item
\tcode{equiv}
is an equivalence relation
\item
\tcode{comp}
induces a well-defined relation on the equivalence
classes determined by
\tcode{equiv}
\item
The induced relation is a strict total ordering.
\exitnote
\end{itemize}
\end{itemize}
}
\end{itemdescr}
\end{addedblock}<|MERGE_RESOLUTION|>--- conflicted
+++ resolved
@@ -781,24 +781,11 @@
   CopyConstructible<@\oldtxt{T}\newtxt{F}@> &&
   requires (F f, Args...args@\newtxt{, const F\& cf, F* fptr}@) {
     typename ResultType<F, Args...>;
-<<<<<<< HEAD
-    @\oldtxt{requires Same<F*, decltype(\&f)>;}@
-    @\newtxt{\{ \&f \} -> Same<F*>;}@
+    { &f } -> Same<F*>;
     @\oldtxt{\{ f.~F() \} noexcept;}@
-    @\oldtxt{requires Same<F*, decltype(new F)>;}@
-    @\newtxt{new F(cf);}@
-    @\oldtxt{\{ }@delete @\newtxt{fptr}\oldtxt{new F \}}@;
-    @\oldtxt{\{ f(forward<Args>(args)...) \};}@
-    @\oldtxt{requires Same<ResultType<F, Args...>,}@
-                  @\oldtxt{decltype(f(forward<Args>(args)...))>;}@
-    @\newtxt{\{ f(forward<Args>(args)...) \} -> Same<ResultType<F, Args...> >;}@
-=======
-    { &f } -> Same<F*>;
-    { f.~F() } noexcept;
-    { new F } -> Same<F*>;
-    delete new F;
+    @\oldtxt{\{ }@new F@\newtxt{(cf)}\oldtxt{ \} -> Same<F*>}@;
+    delete @\oldtxt{new F}\newtxt{fptr}@;
     { f(forward<Args>(args)...) } -> Same<ResultType<F, Args...>>;
->>>>>>> 2c26fdd5
   };
 \end{itemdecl}
 
